package set

import (
	"fmt"
	"strings"
)

// Provides a common set baseline for both threadsafe and non-ts Sets.
type set struct {
	m map[interface{}]struct{} // struct{} doesn't take up space
}

// SetNonTS defines a non-thread safe set data structure.
type SetNonTS struct {
	set
}

// NewNonTS creates and initialize a new non-threadsafe Set.
// It accepts a variable number of arguments to populate the initial set.
// If nothing is passed a SetNonTS with zero size is created.
func NewNonTS(items ...interface{}) *SetNonTS {
	s := &SetNonTS{}
	s.m = make(map[interface{}]struct{})

	s.Add(items...)
	return s
}

// New creates and initalizes a new Set interface. It accepts a variable
// number of arguments to populate the initial set. If nothing is passed a
// zero size Set based on the struct is created.
func (s *set) New(items ...interface{}) Interface {
	return NewNonTS(items...)
}

// Add includes the specified items (one or more) to the set. The underlying
// Set s is modified. If passed nothing it silently returns.
func (s *set) Add(items ...interface{}) {
	if len(items) == 0 {
		return
	}

	for _, item := range items {
		s.m[item] = keyExists
	}
}

// Remove deletes the specified items from the set.  The underlying Set s is
// modified. If passed nothing it silently returns.
func (s *set) Remove(items ...interface{}) {
	if len(items) == 0 {
		return
	}

	for _, item := range items {
		delete(s.m, item)
	}
}

// Pop  deletes and return an item from the set. The underlying Set s is
// modified. If set is empty, nil is returned.
func (s *set) Pop() interface{} {
	for item := range s.m {
		delete(s.m, item)
		return item
	}
	return nil
}

// Has looks for the existence of items passed. It returns false if nothing is
// passed. For multiple items it returns true only if all of  the items exist.
func (s *set) Has(items ...interface{}) bool {
	// assume checked for empty item, which not exist
	if len(items) == 0 {
		return false
	}

	has := true
	for _, item := range items {
		if _, has = s.m[item]; !has {
			break
		}
	}
	return has
}

// Size returns the number of items in a set.
func (s *set) Size() int {
	return len(s.m)
}

// Clear removes all items from the set.
func (s *set) Clear() {
	s.m = make(map[interface{}]struct{})
}

// IsEmpty reports whether the Set is empty.
func (s *set) IsEmpty() bool {
	return s.Size() == 0
}

// IsEqual test whether s and t are the same in size and have the same items.
func (s *set) IsEqual(t Interface) bool {
	// Force locking only if given set is threadsafe.
	if conv, ok := t.(*Set); ok {
		conv.l.RLock()
		defer conv.l.RUnlock()
	}

	equal := true
	if equal = len(s.m) == t.Size(); equal {
		t.Each(func(item interface{}) (equal bool) {
			_, equal = s.m[item]
			return
		})
	}

	return equal
}

// IsSubset tests whether t is a subset of s.
func (s *set) IsSubset(t Interface) (subset bool) {
	subset = true

	t.Each(func(item interface{}) bool {
		_, subset = s.m[item]
		return subset
	})

	return
}

// IsSuperset tests whether t is a superset of s.
func (s *set) IsSuperset(t Interface) bool {
	return t.IsSubset(s)
}

// Each traverses the items in the Set, calling the provided function for each
// set member. Traversal will continue until all items in the Set have been
// visited, or if the closure returns false.
func (s *set) Each(f func(item interface{}) bool) {
	for item := range s.m {
		if !f(item) {
			break
		}
	}
}

// String returns a string representation of s
func (s *set) String() string {
	t := make([]string, 0, len(s.List()))
	for _, item := range s.List() {
		t = append(t, fmt.Sprintf("%v", item))
	}

	return fmt.Sprintf("[%s]", strings.Join(t, ", "))
}

// List returns a slice of all items. There is also StringSlice() and
// IntSlice() methods for returning slices of type string or int.
func (s *set) List() []interface{} {
	list := make([]interface{}, 0, len(s.m))

	for item := range s.m {
		list = append(list, item)
	}

	return list
}

// Copy returns a new Set with a copy of s.
func (s *set) Copy() Interface {
	return NewNonTS(s.List()...)
}

// Merge is like Union, however it modifies the current set it's applied on
// with the given t set.
func (s *set) Merge(t Interface) {
	t.Each(func(item interface{}) bool {
		s.m[item] = keyExists
		return true
	})
}

// it's not the opposite of Merge.
// Separate removes the set items containing in t from set s. Please aware that
func (s *set) Separate(t Interface) {
	s.Remove(t.List()...)
}
<<<<<<< HEAD
=======

// Intersection returns a new set which contains items which is in both s and t.
func (s *set) Intersection(t Interface) Interface {
	u := s.New()

	s.Each(func(item interface{}) bool {
		if t.Has(item) {
			u.Add(item)
		}
		return true
	})

	return u
}

// Difference returns a new set which contains items which are in s but not in t.
func (s *set) Difference(t Interface) Interface {
	u := s.Copy()
	u.Separate(t)
	return u
}

// SymmetricDifference returns a new set which s is the difference of items which are in
// one of either, but not in both.
func (s *set) SymmetricDifference(t Interface) Interface {
	u := s.Difference(t)
	v := t.Difference(s)
	return u.Union(v)
}

// StringSlice is a helper function that returns a slice of strings of s. If
// the set contains mixed types of items only items of type string are returned.
func (s *set) StringSlice() []string {
	slice := make([]string, 0)
	for _, item := range s.List() {
		v, ok := item.(string)
		if !ok {
			continue
		}

		slice = append(slice, v)
	}
	return slice
}

// IntSlice is a helper function that returns a slice of ints of s. If
// the set contains mixed types of items only items of type int are returned.
func (s *set) IntSlice() []int {
	slice := make([]int, 0)
	for _, item := range s.List() {
		v, ok := item.(int)
		if !ok {
			continue
		}

		slice = append(slice, v)
	}
	return slice
}
>>>>>>> ab58b3af
<|MERGE_RESOLUTION|>--- conflicted
+++ resolved
@@ -186,66 +186,4 @@
 // Separate removes the set items containing in t from set s. Please aware that
 func (s *set) Separate(t Interface) {
 	s.Remove(t.List()...)
-}
-<<<<<<< HEAD
-=======
-
-// Intersection returns a new set which contains items which is in both s and t.
-func (s *set) Intersection(t Interface) Interface {
-	u := s.New()
-
-	s.Each(func(item interface{}) bool {
-		if t.Has(item) {
-			u.Add(item)
-		}
-		return true
-	})
-
-	return u
-}
-
-// Difference returns a new set which contains items which are in s but not in t.
-func (s *set) Difference(t Interface) Interface {
-	u := s.Copy()
-	u.Separate(t)
-	return u
-}
-
-// SymmetricDifference returns a new set which s is the difference of items which are in
-// one of either, but not in both.
-func (s *set) SymmetricDifference(t Interface) Interface {
-	u := s.Difference(t)
-	v := t.Difference(s)
-	return u.Union(v)
-}
-
-// StringSlice is a helper function that returns a slice of strings of s. If
-// the set contains mixed types of items only items of type string are returned.
-func (s *set) StringSlice() []string {
-	slice := make([]string, 0)
-	for _, item := range s.List() {
-		v, ok := item.(string)
-		if !ok {
-			continue
-		}
-
-		slice = append(slice, v)
-	}
-	return slice
-}
-
-// IntSlice is a helper function that returns a slice of ints of s. If
-// the set contains mixed types of items only items of type int are returned.
-func (s *set) IntSlice() []int {
-	slice := make([]int, 0)
-	for _, item := range s.List() {
-		v, ok := item.(int)
-		if !ok {
-			continue
-		}
-
-		slice = append(slice, v)
-	}
-	return slice
-}
->>>>>>> ab58b3af
+}